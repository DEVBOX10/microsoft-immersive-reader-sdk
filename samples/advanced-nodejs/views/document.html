<!-- Copyright (c) Microsoft Corporation. All rights reserved.
     Licensed under the MIT License. -->

<!doctype html>
<html>
<head>
    <meta charset='utf-8'>
    <title>Immersive Reader Example: Document</title>
    <meta name='viewport' content='width=device-width, initial-scale=1'>

    <script type='text/javascript' src='https://code.jquery.com/jquery-3.3.1.min.js'></script>
    <script type='text/javascript' src='https://cdnjs.cloudflare.com/ajax/libs/jqueryui/1.12.1/jquery-ui.min.js'></script>
    <script type='text/javascript' src='https://contentstorage.onenote.office.net/onenoteltir/immersivereadersdk/immersive-reader-sdk.0.0.2.js'></script>
    <script type='text/javascript' src='../js/helpers.js'></script>

    <link href='../css/styles.css' rel='stylesheet'>
    <link href='../css/buttons.css' rel='stylesheet'>

    <style type='text/css'>
        #ContentArea {
            margin: 0 auto;
            position: relative;
            width: 100%;
        }

        #IRContent {
            margin: 0 100px;
        }
    </style>
</head>
<body>
    <nav>
        Examples:
        <a href='/sections'>Sections</a>
        <a href='/document' class='active'>Document</a>
        <a href='/multilang'>Multilingual Document</a>
        <a href='/uilangs'>UI Language</a>
        <a href='/math'>Math</a>
    </nav>

    <header class='ir-button-area'>
        <button class='ir-button ir-button-wide' role='button' title='Immersive Reader' aria-label='Immersive Reader' onclick='handleLaunchImmersiveReader()'>
            <img class='ir-button-icon' src='../images/icon.svg' />
            <span class='ir-button-text' aria-hidden='true'>Immersive Reader</span>
        </button>
    </header>
    <main id='ContentArea'>
        <article id='IRContent'>
            <h1 id='ir-title'>Geography</h1>
            <span id='ir-text'>
                <p>The study of Earth’s landforms is called physical geography. Landforms can be mountains and valleys. They can also be glaciers, lakes or rivers. Landforms are sometimes called physical features. It is important for students to know about the physical geography of Earth. The seasons, the atmosphere and all the natural processes of Earth affect where people are able to live. Geography is one of a combination of factors that people use to decide where they want to live.</p>
                <p>The physical features of a region are often rich in resources. Within a nation, mountain ranges become natural borders for settlement areas. In the U.S., major mountain ranges are the Sierra Nevada, the Rocky Mountains, and the Appalachians.</p>
                <p>Fresh water sources also influence where people settle. People need water to drink. They also need it for washing. Throughout history, people have settled near fresh water. Living near a water source helps ensure that people have the water they need. There was an added bonus, too. Water could be used as a travel route for people and goods. Many Americans live near popular water sources, such as the Mississippi River, the Colorado River and the Great Lakes.</p>
                <p>Mountains and deserts have been settled by fewer people than the plains areas. However, they have valuable resources of their own.</p>
            </span>
        </article>
    </main>

    <script type='text/javascript'>
        async function handleLaunchImmersiveReader() {
            const data = {
                title: $('#ir-title').text().trim(),
                chunks: [{
                    content: $('#ir-text').text().trim(),
                    lang: 'en'
                }]
            };

            const token = await getImmersiveReaderTokenAsync();
            const subdomain = await getSubdomainAsync();

<<<<<<< HEAD
            const options = {
                'onExitCallback': exitCallback
            };

            ImmersiveReader.launchAsync(token, null, data, options);
        }

        function exitCallback() {
            console.log("This is the callback function.");
=======
            ImmersiveReader.launchAsync(token, subdomain, data);
>>>>>>> 40d3cef5
        }
    </script>
</body>
</html><|MERGE_RESOLUTION|>--- conflicted
+++ resolved
@@ -69,7 +69,6 @@
             const token = await getImmersiveReaderTokenAsync();
             const subdomain = await getSubdomainAsync();
 
-<<<<<<< HEAD
             const options = {
                 'onExitCallback': exitCallback
             };
@@ -79,9 +78,6 @@
 
         function exitCallback() {
             console.log("This is the callback function.");
-=======
-            ImmersiveReader.launchAsync(token, subdomain, data);
->>>>>>> 40d3cef5
         }
     </script>
 </body>
